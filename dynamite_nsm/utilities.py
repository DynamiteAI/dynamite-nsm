# -*- coding: utf-8 -*-
import math
import crypt
import fcntl
import getpass
import grp
import multiprocessing
import os
import pwd
import random
import re
import shutil
import socket
import string
import struct
import subprocess
import sys
import tarfile
import termios
import textwrap
import time
from itertools import zip_longest
from contextlib import closing
from datetime import datetime
from hashlib import md5
from typing import BinaryIO, TextIO, Dict, List, Optional, Tuple, Union
from urllib.error import HTTPError
from urllib.error import URLError
from urllib.request import urlopen

import progressbar
import psutil

from dynamite_nsm import const
from dynamite_nsm import exceptions


class PrintDecorations:

    @staticmethod
    def _get_colormap():
        pddict = PrintDecorations.__dict__
        colormap = {}
        for key, val in pddict.items():
            if not key.startswith("_COLOR"):
                continue
            colormap[key] = val
        return colormap

    @staticmethod
    def colorize(strinput, _color):
        colormap = PrintDecorations._get_colormap()
        avail_colors = [c.replace("_COLOR_", "").lower() for c in colormap.keys()]
        if _color not in avail_colors:
            raise ValueError(f"Not a valid color, must be one of: {avail_colors}")
        color = colormap[f"_COLOR_{_color.upper()}"]
<<<<<<< HEAD
        return f"{color}{strinput}{PrintDecorations._COLOR_END}"
=======
        print(color)
        return f"{PrintDecorations._COLOR_END}{color}{strinput}{PrintDecorations._COLOR_END}"
>>>>>>> d457dbfb

    _COLOR_CYAN = '\033[96m'
    _COLOR_DARKCYAN = '\033[36m'
    _COLOR_BLUE = '\033[94m'
    _COLOR_GREEN = '\033[92m'
    _COLOR_YELLOW = '\033[93m'
    _COLOR_RED = '\033[91m'
    _COLOR_BOLD = '\033[1m'
    _COLOR_UNDERLINE = '\033[4m'
    _COLOR_END = '\033[0m'
    # convenience/code legibility:
    _COLOR_RESET = _COLOR_END



def backup_configuration_file(source_file: str, configuration_backup_directory: str,
                              destination_file_prefix: str) -> None:
    """Backup a configuration file
    Args:
        source_file: The configuration file you wish to backup
        configuration_backup_directory: The destination configuration directory
        destination_file_prefix: The prefix of the file; timestamp is automatically appended in filename
    Returns:
        None
    """

    timestamp = int(time.time())
    destination_backup_config_file = os.path.join(configuration_backup_directory,
                                                  '{}.{}'.format(destination_file_prefix,
                                                                 timestamp))
    try:
        makedirs(configuration_backup_directory, exist_ok=True)
    except Exception as e:
        raise exceptions.WriteConfigError(
            "General error while attempting to create backup directory at {}; {}".format(configuration_backup_directory,
                                                                                         e))
    try:
        shutil.copy(source_file, destination_backup_config_file)
    except Exception as e:
        raise exceptions.WriteConfigError(
            "General error while attempting to copy {} to {}".format(
                source_file, destination_backup_config_file, e))


def list_backup_configurations(configuration_backup_directory: str) -> List[Dict]:
    """List available backup files in the configuration_backup_directory
    Args:
        configuration_backup_directory: The destination configuration directory backup directory
    Returns:
        A list of dictionaries, where each dictionary contains a filename representing the name of the backup and a UNIX timestamp.
    """

    backups = []
    try:
        for conf in os.listdir(configuration_backup_directory):
            backups.append(
                {'filename': conf, 'filepath': os.path.join(configuration_backup_directory, conf),
                 'time': float(conf.split('.')[-1])}
            )
    except FileNotFoundError:
        return backups
    backups.sort(key=lambda item: item['time'], reverse=True)
    return backups


def restore_backup_configuration(configuration_backup_filepath: str, config_filepath: str) -> bool:
    """Restore a backup file to a configuration folder of choice
    Args:
        configuration_backup_filepath: The full path to the backup file
        config_filepath: The full path to the to-be-restored configuration file
    Returns:
        True, if successful
    """
    try:
        shutil.move(configuration_backup_filepath, config_filepath)
        return True
    except shutil.Error:
        return False
    except FileNotFoundError:
        return False


def check_pid(pid: int) -> bool:
    """:return: True, if the process is running
    Args:

    Returns:
        None
    """
    if not pid:
        return False
    if pid == -1:
        return False
    try:
        os.kill(pid, 0)
    except OSError:
        return False
    else:
        return True


def check_socket(host: str, port: int) -> bool:
    """Check if a host is listening on a given port
    Args:
        host: The host the service is listening on
        port: The port the service is listening on
    Returns:
         True, if a service is listening on a given HOST:PORT
    """
    if isinstance(port, str):
        port = int(port)
    with closing(socket.socket(socket.AF_INET, socket.SOCK_STREAM)) as sock:
        if sock.connect_ex((host, port)) == 0:
            return True
        else:
            return False


def check_user_exists(username: str) -> bool:
    """Check of a UNIX user exists
    Args:
        username: The username of the user to check
    Returns:
        : True if the user exists
    """
    try:
        pwd.getpwnam(username)
        return True
    except KeyError:
        return False


def copytree(src: str, dst: str, symlinks: Optional[bool] = False, ignore: Optional[bool] = None) -> None:
    """Copy a src file or directory to a destination file or directory
    Args:
        src: The source directory
        dst: The destination directory
        symlinks: If True, symlinks will be followed (Default value = False)
        ignore: If True, errors will be ignored
    Returns:
        None
    """
    for item in os.listdir(src):
        s = os.path.join(src, item)
        d = os.path.join(dst, item)
        if os.path.isdir(s):
            try:
                shutil.copytree(s, d, symlinks, ignore)
            except Exception:
                # File exists or handle locked
                pass
        else:
            shutil.copy2(s, d)


def create_dynamite_environment_file() -> None:
    """Creates the dynamite environment file accessible only to the root user.
    Args:

    Returns:
        None
    """
    makedirs(const.CONFIG_PATH, exist_ok=True)
    env_file = os.path.join(const.CONFIG_PATH, 'environment')
    env_file_f = open(env_file, 'a')
    env_file_f.write('')
    env_file_f.close()
    set_permissions_of_file(env_file, 700)


def create_dynamite_user() -> None:
    """Create the dynamite user and group
    Returns:
        None
    """
    password = salt = str(random.randint(10, 99))
    pass_encry = crypt.crypt(password, salt)
    subprocess.call('useradd -p "{}" -s /bin/bash dynamite'.format(pass_encry), shell=True)


def create_dynamite_remote_user() -> None:
    """Create the dynamite-remote user and group
    Returns:
        None
    """
    password = salt = str(random.randint(10, 99))
    pass_encry = crypt.crypt(password, salt)
    subprocess.call('useradd -p "{}" -s /bin/bash dynamite-remote'.format(pass_encry), shell=True)


def create_jupyter_user(password: str) -> None:
    """Create the jupyter user w/ home
    Args:
        password: The password for the user
    Returns:
        None
    """
    pass_encry = crypt.crypt(password, str(random.randint(10, 99)))
    subprocess.call('useradd -m -p "{}" -s /bin/bash jupyter'.format(pass_encry),
                    shell=True)


def delete_dynamite_remote_user() -> None:
    """ Remove the dynamite-remote user
    Returns:
        None
    """
    subprocess.run(['userdel', 'dynamite-remote'])


def download_file(url: str, filename: str, stdout: Optional[bool] = False) -> bool:
    """
    Given a URL and destination file name, download the file to local install_cache

    Args:
        url: The url to the file to download
        filename: The name of the file to write to disk
        stdout: Print the output to the console

    Returns: True, if successfully downloaded.

    """
    makedirs(const.INSTALL_CACHE, exist_ok=True)
    response = urlopen(url)
    try:
        response_size_bytes = int(response.headers['Content-Length'])
    except (KeyError, TypeError, ValueError):
        response_size_bytes = None
    CHUNK = 16 * 1024
    widgets = [
        '\033[92m',
        '{} '.format(datetime.strftime(datetime.utcnow(), '%Y-%m-%d %H:%M:%S')),
        '\033[0m',
        '\033[0;36m'
        'DOWNLOAD_MANAGER ',
        '\033[0m',
        '                    | ',
        progressbar.FileTransferSpeed(),
        ' ', progressbar.Bar(),
        ' ', '({})'.format(filename),
        ' ', progressbar.ETA(),

    ]
    if response_size_bytes and response_size_bytes != 'NaN':
        try:
            pb = progressbar.ProgressBar(widgets=widgets, max_value=int(response_size_bytes))
        except TypeError:
            pb = progressbar.ProgressBar(widgets=widgets, maxval=int(response_size_bytes))
    else:
        widgets = [
            '\033[92m',
            '{} '.format(datetime.strftime(datetime.utcnow(), '%Y-%m-%d %H:%M:%S')),
            '\033[0m',
            '\033[0;36m'
            'DOWNLOAD_MANAGER ',
            '\033[0m',
            '          | ',
            ' ', progressbar.BouncingBar(),
            ' ', '({})'.format(filename),
        ]
        try:
            pb = progressbar.ProgressBar(widgets, max_value=progressbar.UnknownLength)
        except TypeError:
            pb = progressbar.ProgressBar(maxval=progressbar.UnknownLength)
    if stdout:
        try:
            pb.start()
        except Exception:
            # Something broke, disable stdout going forward
            stdout = False
    try:
        with open(os.path.join(const.INSTALL_CACHE, filename), 'wb') as f:
            chunk_num = 0
            while True:
                chunk = response.read(CHUNK)
                if not chunk:
                    break
                f.write(chunk)
                if stdout:
                    try:
                        pb.update(CHUNK * chunk_num)
                    except ValueError:
                        pass
                chunk_num += 1
            if stdout:
                pb.finish()
    except URLError:
        return False
    return True


def extract_archive(archive_path: str, destination_path: str) -> None:
    """Extract a tar.gz archive to a given destination path.
    Args:
        archive_path: The full path to the tar.gz archive file
        destination_path: The path where the archive will be extracted
    Returns:
        None
    """

    try:
        tf = tarfile.open(archive_path)
        tf.extractall(path=destination_path)
    except IOError:
        pass


def get_optimal_cpu_interface_config(interface_names: List[str], available_cpus: Union[Tuple, List[Tuple]],
                                     custom_ratio: Optional[int] = None):
    cpu_network_interface_config = None

    def grouper(n, iterable):
        args = [iter(iterable)] * n
        return zip_longest(*args)

    def create_thread_groups(iface_names: List[str], avail_cpus: Tuple):
        idx = 0
        avail_cpus = list(avail_cpus)
        thread_worker_configs = []
        if not avail_cpus:
            return thread_worker_configs
        for iface_name in iface_names:
            if idx >= len(avail_cpus):
                idx = 0
            if isinstance(avail_cpus[idx], int):
                avail_cpus[idx] = [avail_cpus[idx]]

            thread_worker_configs.append(
                dict(
                    interface_name=iface_name,
                    pin_cpus=avail_cpus[idx],
                    thread_count=len(avail_cpus[idx])
                )
            )
            idx += 1
        return thread_worker_configs

    if len(available_cpus) <= len(interface_names):
        cpu_network_interface_config = create_thread_groups(interface_names, available_cpus)
    else:
        ratio = custom_ratio
        if not custom_ratio:
            ratio = int(math.ceil(len(available_cpus) / float(len(interface_names))))
        cpu_groups = grouper(ratio, available_cpus)
        temp_cpu_groups = []
        for cpu_group in cpu_groups:
            cpu_group = [c for c in cpu_group if c]
            temp_cpu_groups.append(tuple(cpu_group))
        cpu_groups = temp_cpu_groups
        cpu_network_interface_config = create_thread_groups(interface_names, cpu_groups)
    return cpu_network_interface_config


def get_default_agent_tag() -> str:
    """Get the agent tag
    Args:

    Returns:
        The agent tag
    """

    return ''.join([c.lower() for c in str(socket.gethostname()) if c.isalnum()][0:25]) + '_agt'


def get_default_es_node_name() -> str:
    """:return: The node name
    Args:

    Returns:
        The node name.
    """
    return ''.join([c.lower() for c in str(socket.gethostname()) if c.isalnum()][0:25]) + '_es_node'


def get_file_md5_hash(fh: Union[BinaryIO, TextIO]) -> str:
    """Given a file-like object return the md5 hash of that object
    Args:
        fh: file handle (file like object)
    Returns:
         the md5 hash of the file
    """

    block_size = 65536
    md5_hasher = md5()
    buf = fh.read(block_size)
    while len(buf) > 0:
        md5_hasher.update(buf)
        buf = fh.read(block_size)
    return md5_hasher.hexdigest()


def get_filepath_md5_hash(file_path: str) -> str:
    """Given a file-path to return the md5 hash of that file
    Args:
        file_path: path to the file being hashed
    Returns:
         the md5 hash of a file
    """
    with open(file_path, 'rb') as afile:
        return get_file_md5_hash(afile)


def get_terminal_size() -> Optional[Tuple[int, int]]:
    """Returns the width and height of the current terminal
    Args:

    Returns:
         (width, height) of the current terminal
    """
    try:
        h, w, hp, wp = struct.unpack('HHHH',
                                     fcntl.ioctl(0, termios.TIOCGWINSZ,
                                                 struct.pack('HHHH', 0, 0, 0, 0)))
    except Exception:
        return None
    return w, h


def generate_random_password(length: int = 30) -> str:
    """Generate a random password containing alphanumeric and symbolic characters
    Args:
        length: The length of the password
    Returns:
         The string representation of the password
    """
    tokens = string.ascii_lowercase + string.ascii_uppercase + '0123456789' + '!@#$%^&*()_+'
    return ''.join(random.choice(tokens) for i in range(length))


def get_environment_file_str() -> str:
    """Get the contents of the dynamite environment file as a string.
    Args:

    Returns:
         The contents of the /etc/dynamite/environment file as a giant export string
    """

    export_str = ''
    with open(os.path.join(const.CONFIG_PATH, 'environment')) as env_f:
        for line in env_f.readlines():
            if '=' in line:
                key, value = line.strip().split('=')
                export_str += 'export {}=\'{}\' && '.format(key, value)
    return export_str


def get_environment_file_dict() -> Dict:
    """Get the contents of the dynamite environment file as a dictionary.
    Args:

    Returns:
         The contents of the /etc/dynamite/environment file as a dictionary
    """
    export_dict = {}
    try:
        for line in open(os.path.join(const.CONFIG_PATH, 'environment')).readlines():
            if '=' in line:
                key, value = line.strip().split('=')
                export_dict[key] = value
    except PermissionError:
        return {}
    except FileNotFoundError:
        return {}
    return export_dict


def get_epoch_time_seconds() -> int:
    """Get the number of seconds since 01/01/1970

    Returns: An integer representing the number of seconds between 01/01/1970 and now.
    """
    return int(time.time())


def get_memory_available_bytes() -> int:
    """Get the amount of RAM (in bytes) of the current system
    Args:

    Returns:
         The number of bytes available in memory
    """
    return os.sysconf('SC_PAGE_SIZE') * os.sysconf('SC_PHYS_PAGES')


def get_network_interface_names() -> List[str]:
    """Returns a list of network interfaces available on the system
    Args:

    Returns:
         A list of network interfaces
    """
    addresses = psutil.net_if_addrs()
    stats = psutil.net_if_stats()

    available_networks = []
    for intface, addr_list in addresses.items():
        if any(getattr(addr, 'address').startswith("169.254") for addr in addr_list):
            continue
        elif intface.startswith('lo'):
            continue
        elif intface in stats and getattr(stats[intface], "isup"):
            available_networks.append(intface)
    return available_networks


def get_network_interface_configurations() -> List[Dict]:
    """Returns a list of network interfaces available on the system
    Args:

    Returns:
         A list of network interfaces
    """

    addresses = psutil.net_if_addrs()
    stats = psutil.net_if_stats()

    available_networks = []
    for intface, addr_list in addresses.items():
        if any(getattr(addr, 'address').startswith("169.254") for addr in addr_list):
            continue
        elif intface.startswith('lo'):
            continue
        elif intface in stats and getattr(stats[intface], "isup"):
            name = intface
            speed = stats[intface].speed
            duplex = str(stats[intface].duplex)
            mtu = stats[intface].mtu
            available_networks.append({
                'name': name,
                'speed': speed,
                'duplex': duplex,
                'mtu': mtu
            })
    return available_networks


def get_network_addresses() -> Tuple:
    """Returns a list of valid IP addresses for the host
    Args:

    Returns:
         A tuple containing an internal, and external IP address
    """
    valid_addresses = []
    internal_address, external_address = None, None
    try:
        site = str(urlopen("http://checkip.dyndns.org/", timeout=2).read())
        grab = re.findall('([0-9]+\.[0-9]+\.[0-9]+\.[0-9]+)', site)
        external_address = grab[0]
    except (URLError, IndexError, HTTPError):
        pass
    internal_address = socket.gethostbyname(socket.gethostname())
    if internal_address:
        valid_addresses.append(internal_address)
    if external_address:
        valid_addresses.append(external_address)
    return tuple(valid_addresses)


def get_primary_ip_address() -> str:
    """Get the IP address for the default route out.
    Args:

    Returns:
        The IP address of the primary (default route) interface
    """

    s = socket.socket(socket.AF_INET, socket.SOCK_DGRAM)
    try:
        # doesn't even have to be reachable
        s.connect(('10.255.255.255', 1))
        IP = s.getsockname()[0]
    except Exception:
        IP = '127.0.0.1'
    finally:
        s.close()
    return IP


def get_cpu_core_count() -> int:
    """Get the number of availble CPU cores
    Args:

    Returns:
         The count of CPU cores available on the system
    """
    return multiprocessing.cpu_count()


def is_root() -> bool:
    """Determine whether or not the current user is root
    Args:

    Returns:
         True, if the user is root
    """
    return os.getuid() == 0


def makedirs(path: str, exist_ok: Optional[bool] = True) -> None:
    """Create directory(ies) at a given path
    Args:
        path: The path to the directories
        exist_ok: If it exists, create anyway (Default value = True)
    Returns:
        None
    """
    if exist_ok:
        os.makedirs(path, exist_ok=True)
    else:
        os.makedirs(path)


def print_dynamite_lab_art() -> None:
    """Print the dynamite lab ascii art
    Args:

    Returns:
        None
    """

    try:
        lab_art = \
            """
            \033[0;36m
               _
              | | DynamiteLab         |
              / \  is an experimental |
             /   \  feature.          |
            (_____)  Happy Hacking!   |    ~The Dynamite Team~
            \033[0m
            """
        print(lab_art)
    except (SyntaxError, UnicodeEncodeError):
        print()


def print_dynamite_logo(version: str) -> None:
    """Print the dynamite logo!
    Args:

    Returns:
        None
    """
    try:
        dynamite_logo = \
            """
            \033[0;36m
            
                  ,,,,,                  ,▄▄▄▄╓
              .▄▓▀▀▀░▀▀▀▓▓╓            ╔▓▓▓▓▓▓▓▀▓
             #∩╓ ▀▓▓▓▓▓▓▓▄▀▓▄         ║▌▓▓▓▓▓▓▓▓╩▓
                ▀▓"▓▓▓▓▓▓▓▓∩▓▄ ,,▄▄▄▓▓▓▌▓▓▓▓▓▓▓▓╦▓
                 ▐▓╙▓▓▓▓▓▓▓▓▐▓▀▀▀^╙└"^^▀▓▀▓▓▓▓▀▒▓`
                 ▐▓]▓▓▓▓▓▓▓▓▐▓           ▀▀▀▀▀▀^
                ▄▓.▓▓▓▓▓▓▓▓Ü▓▀ ╙╙▀█▒▄▄,,
            '#ε╙╙▄▓▓▓▓▓▓▓▀▄▓▌        `╙▀▀▓▓▓▓▄▄╓,        ,,
              "█▓▄▄▓▓▓░▄▓▓▀  ╙╗,            '"▀▀█▓▓▓▓▓▄#╣▓▓▓▓
                 ║▀"▀▀└,       ▀▓▄                 ^▀▀▀▌▓▓▓▓▓╛
                ╔▓      ▓        ▀▓▄,╓╓,                ╙▀▀▀"
               ]▓▌      ╙▌        '▓▓▓▓▓▓⌐
            ╓▄▄▓▓░       ▓▌        ╫▓▓▓▓▓>
         ╓▓▀▓▓▓▓▓▀▓      ╙▓▌        ╙╙▀╙
        ╔▓▒▓▓▓▓▓▓▓░▓      ║▓╕
        ╚▌║▓▓▓▓▓▓▓╩▓       ▓▓
         ▀▓▀▓▓▓▓▀╠▓┘       ╚▓▓
           ▀▀██▀▀╙          ▓▓▓╓
                           ╫▓▓▓▓▓ε
            \033[0m
            http://dynamite.ai
            
            Version: {}
            
            """.format(version)
        print(dynamite_logo)
        print('\n')
    except (SyntaxError, UnicodeEncodeError):
        print('http://dynamite.ai\n\nVersion: {}\n'.format(version))


def print_coffee_art() -> None:
    """Print the dynamite logo!
    Args:

    Returns:
        None
    """
    try:
        coffee_icon = \
            """
        ╭╯╭╯╭╯
        █▓▓▓▓▓█═╮
        █▓▓▓▓▓█▏︱
        █▓▓▓▓▓█═╯
        ◥█████◤      ~~~ "Have a cup of coffee while you wait." ~~~
            """
        print(coffee_icon)
        print('\n')
    except (SyntaxError, UnicodeEncodeError):
        # Your operating system is super lame :(
        pass


def prompt_input(message: str, valid_responses: Optional[List] = None) -> str:
    """Taking in input
    Args:
        message: The message appearing next to the input prompt.
        valid_responses: A list of expected responses
    Returns:
         The inputted text
    """

    res = input(message)
    if valid_responses:
        while str(res).strip() not in [str(r) for r in valid_responses]:
            print(f'Please enter a valid value: {valid_responses}')
            res = input(message)
    return res


def prompt_password(prompt='[?] Enter a secure password: ', confirm_prompt='[?] Confirm Password: ') -> str:
    """Prompt user for password, and confirm
    Args:
        prompt: The first password prompt
        confirm_prompt: The confirmation prompt
    Returns:
         The password entered
    """
    password = '0'
    confirm_password = '1'
    first_attempt = True
    valid = False
    while password != confirm_password or len(password) < 6 or not valid:
        if not first_attempt:
            sys.stderr.write('[-] Passwords either did not match or were less than 6 characters. Please try again.\n\n')
            sys.stderr.flush()
        elif '"' in password or "'" in password:
            sys.stderr.write('[-] Passwords cannot contain quote characters. Please try again.\n\n')
            sys.stderr.flush()
        else:
            valid = True
        password = getpass.getpass(prompt)
        confirm_password = getpass.getpass(confirm_prompt)
        first_attempt = False
    return password


def run_subprocess_with_status(process: subprocess.Popen, expected_lines: Optional[int] = None) -> int:
    """Run a subprocess inside a wrapper, that hides the output, and replaces with a progressbar
    Args:
        process: The subprocess.Popen instance
        expected_lines: The number of stdout lines to expect
    Returns:
         The exit code.
    """

    i = 0
    widgets = [
        '\033[92m',
        '{} '.format(datetime.strftime(datetime.utcnow(), '%Y-%m-%d %H:%M:%S')),
        '\033[0m',
        '\033[0;36m',
        'PROCESS_TRACKER ',
        '\033[0m',
        '           | ',
        progressbar.Percentage(),
        ' ', progressbar.Bar(),
        ' ', progressbar.FormatLabel(''),
        ' ', progressbar.ETA()
    ]
    over_max_value = False
    pb = progressbar.ProgressBar(widgets=widgets, maxval=expected_lines)
    pb.start()
    while True:
        output = process.stdout.readline().decode()
        if output == '' and process.poll() is not None:
            break
        if output:
            i += 1
            try:
                if not over_max_value:
                    widgets[11] = '<{0}...>'.format(str(output).replace('\n', '').replace('\t', '')[0:40])
                    pb.update(i)
            except ValueError:
                if not over_max_value:
                    pb.finish()
                    over_max_value = True
        # print(i, process.poll(), output)
    if not over_max_value:
        pb.finish()
    return process.poll()


def safely_remove_file(path: str) -> None:
    """Remove a file if it exists at the given path
    Args:
        path: The path of the file to remove
    Returns:
        None
    """
    if os.path.exists(path):
        os.remove(path)


def set_ownership_of_file(path: str, user: Optional[str] = 'dynamite', group: Optional[str] = 'dynamite') -> None:
    """Set the ownership of a file given a user/group and a path

    :param path: The path to the file
    :param user: The name of the user
    :param group: The group of the user
    """

    uid = pwd.getpwnam(user).pw_uid
    group = grp.getgrnam(group).gr_gid
    os.chown(path, uid, group)
    for root, dirs, files in os.walk(path):
        for momo in dirs:
            os.chown(os.path.join(root, momo), uid, group)
        for momo in files:
            if momo == 'environment':
                continue
            os.chown(os.path.join(root, momo), uid, group)


def set_permissions_of_file(file_path: str, unix_permissions_integer: Union[str, int]) -> None:
    """Set the permissions of a file to unix_permissions_integer
    Args:
        file_path: The path to the file
        unix_permissions_integer: The numeric representation of user/group/everyone permissions on a file
    Returns:
        None
    """
    subprocess.call('chmod -R {} {}'.format(unix_permissions_integer, file_path), shell=True)


def update_sysctl(verbose: Optional[bool] = False) -> None:
    """Updates the vm.max_map_count and fs.file-max count
    Args:
        verbose: Include output from system utilities
    Returns:
        None
    """

    new_output = ''
    vm_found = False
    fs_found = False
    for line in open('/etc/sysctl.conf').readlines():
        if not line.startswith('#') and 'vm.max_map_count' in line:
            new_output += 'vm.max_map_count=262144\n'
            vm_found = True
        elif not line.startswith('#') and 'fs.file-max' in line:
            new_output += 'fs.file-max=65535\n'
            fs_found = True
        else:
            new_output += line.strip() + '\n'
    if not vm_found:
        new_output += 'vm.max_map_count=262144\n'
    if not fs_found:
        new_output += 'fs.file-max=65535\n'
    with open('/etc/sysctl.conf', 'w') as f:
        f.write(new_output)
    if verbose:
        subprocess.call('sysctl -w vm.max_map_count=262144', shell=True)
        subprocess.call('sysctl -w fs.file-max=65535', shell=True)
        subprocess.call('sysctl -p', shell=True)
    else:
        subprocess.call('sysctl -w vm.max_map_count=262144', shell=True, stderr=subprocess.PIPE, stdout=subprocess.PIPE)
        subprocess.call('sysctl -w fs.file-max=65535', shell=True, stderr=subprocess.PIPE, stdout=subprocess.PIPE)
        subprocess.call('sysctl -p', shell=True, stderr=subprocess.PIPE, stdout=subprocess.PIPE)


def update_user_file_handle_limits() -> None:
    """Updates the max number of file handles the dynamite user can have open
    Args:

    Returns:
        None
    """
    new_output = ''
    limit_found = False
    for line in open('/etc/security/limits.conf').readlines():
        if line.startswith('dynamite'):
            new_output += 'dynamite    -   nofile   65535'
            limit_found = True
        else:
            new_output += line.strip()
        new_output += '\n'
    if not limit_found:
        new_output += '\ndynamite    -   nofile   65535\n'
    with open('/etc/security/limits.conf', 'w') as f:
        f.write(new_output)


def wrap_text(s: str) -> str:
    """Given a string adds newlines based on the current size of the terminal window (if one is found)
    Args:
        s: A string
    Returns:
         A new line deliminated string
    """
    if not s:
        return ""
    term_dim = get_terminal_size()
    if not term_dim:
        w, h = 150, 90
    else:
        w, h = term_dim
    wrapped_s = '\n'.join(textwrap.wrap(s, w - 40, fix_sentence_endings=True))
    return wrapped_s<|MERGE_RESOLUTION|>--- conflicted
+++ resolved
@@ -54,12 +54,7 @@
         if _color not in avail_colors:
             raise ValueError(f"Not a valid color, must be one of: {avail_colors}")
         color = colormap[f"_COLOR_{_color.upper()}"]
-<<<<<<< HEAD
         return f"{color}{strinput}{PrintDecorations._COLOR_END}"
-=======
-        print(color)
-        return f"{PrintDecorations._COLOR_END}{color}{strinput}{PrintDecorations._COLOR_END}"
->>>>>>> d457dbfb
 
     _COLOR_CYAN = '\033[96m'
     _COLOR_DARKCYAN = '\033[36m'
