--- conflicted
+++ resolved
@@ -25,10 +25,6 @@
         'PyYAML==5.3.1',
         'npyscreen==4.10.5',
         'psutil==5.8.0',
-<<<<<<< HEAD
-        'marshmallow==3.11.1',
-=======
->>>>>>> 6e5e9ec7
         'docstring-parser==0.7.3',
         'marshmallow==3.11.1',
         'pytest==6.2.2',
